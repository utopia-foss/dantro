"""This module implements classes that serve as mixins for classes derived from base classes."""

import logging

import numpy as np

import dantro.base
import operator
import math
log = logging.getLogger(__name__)

# Local variables

# -----------------------------------------------------------------------------

<<<<<<< HEAD
class ForwardAttrsToDataMixin():
    """This Mixin class implements the method to forward attributes to the data attribute.
    """

    def __getattr__(self, attr_name):
        """Forward attributes that were not available in this class to data attribute."""
        return getattr(self.data, attr_name)


class UnaryOperationsMixin():
    """This Mixin class implements the methods needed for unary operations
    """

    def __neg__(self):
        """Negative numbers
        
        Returns:
            A new object with negative elements
        """
        return apply_func_to_copy(self, operator.neg)

    def __pos__(self):
        """Negative numbers
        
        Returns:
            A new object with negative elements
        """
        return apply_func_to_copy(self, operator.pos)

    def __abs__(self):
        """Absolute value

        Returns:
            A new object with the absolute value of the elements
        """
        return apply_func_to_copy(self, operator.abs)

    def __invert__(self):
        """Inverse value

        Returns:
            A new object with the inverted values of the elements
        """
        return apply_func_to_copy(self, operator.invert)

    def __complex__(self):
        """Complex numbers

        Returns:
            A new object as complex number
        """
        return apply_func_to_copy(self, complex)

    def __int__(self):
        """Integer numbers

        Returns:
            A new object as integer
        """
        return apply_func_to_copy(self, int)

    def __float__(self):
        """Float numbers

        Returns:
            A new object as float
        """
        return apply_func_to_copy(self, float)

    def __round__(self):
        """Rounds number to nearest integer

        Returns:
            A new object as rounded number to nearest integer
        """
        return apply_func_to_copy(self, round)

    def __ceil__(self):
        """Smallest integer

        Returns:
            A new object containing the smallest integer
        """
        return apply_func_to_copy(self, math.ceil)

    def __floor__(self):
        """Largest integer

        Returns:
            A new object containing the largest element
        """
        return apply_func_to_copy(self, math.floor)

    def __trunc__(self):
        """Truncated to the nearest integer toward 0

        Returns:
            A new object containing the truncated element
        """
        return apply_func_to_copy(self, math.trunc)


class NumbersMixin(UnaryOperationsMixin):
    """This Mixin class implements the methods needed for calculating with numbers
    """

    def __add__(self, other):
        """Add two objects
        
        Returns:
            A new object containing the summed data
        """
        return apply_func_to_copy(self, operator.add, other)

    def __sub__(self, other):
        """Subtract two objects
        
        Returns:
            A new object containing the subtracted data
        """
        return apply_func_to_copy(self, operator.sub, other)

    def __mul__(self, other):
        """Multiply two objects
        
        Returns:
            A object containing the multiplied data
        """
        return apply_func_to_copy(self, operator.mul, other)

    def __truediv__(self, other):
        """Divide two objects
        
        Returns:
            A new object containing the divided data
        """
        return apply_func_to_copy(self, operator.truediv, other)

    def __floordiv__(self, other):
        """Floor divide two objects
        
        Returns:
            A new object containing the floor divided data
        """
        return apply_func_to_copy(self, operator.floordiv, other)

    def __mod__(self, other):
        """Calculate the modulo of two objects
        
        Returns:
            A new object containing the summed data
        """
        return apply_func_to_copy(self, operator.mod, other)

    def __divmod__(self, other):
        """Calculate the floor division and modulo of two objects
        
        Returns:
            A new object containing the floor divided data and its modulo
        """
        return apply_func_to_copy(self, divmod, other)

    def __pow__(self, other):
        """Calculate the self data to the power of other data
        
        Returns:
            A new object containing the result
        """
        return apply_func_to_copy(self, operator.pow, other)

    # inplace operations
    def __iadd__(self, other):
        """Add two objects
        
        Returns:
            Self with modified data
        """
        return apply_func_inplace(self, operator.iadd, other)

    def __isub__(self, other):
        """Subtract two objects
        
        Returns:
            Self with modified data
        """
        return apply_func_inplace(self, operator.isub, other)

    def __imul__(self, other):
        """Multiply two objects
        
        Returns:
            Self with modified data
        """
        return apply_func_inplace(self, operator.imul, other)

    def __itruediv__(self, other):
        """Divide two objects
        
        Returns:
            Self with modified data
        """
        return apply_func_inplace(self, operator.itruediv, other)

    def __ifloordiv__(self, other):
        """Floor divide two objects
        
        Returns:
            Self with modified data
        """
        return apply_func_inplace(self, operator.ifloordiv, other)

    def __imod__(self, other):
        """Calculate the modulo of two objects
        
        Returns:
            Self with modified data
        """
        return apply_func_inplace(self, operator.imod, other)

    def __ipow__(self, other):
        """Calculate the self data to the power of other data
        
        Returns:
            Self with modified data
        """
        return apply_func_inplace(self, operator.ipow, other)


class ComparisonMixin():
    """This Mixin implements functions to compare objects"""

    def __eq__(self, other):
        """Equality"""
        return self.data == get_data(other)

    def __ne__(self, other):
        """Inequality"""
        return self.data != get_data(other)
    
    def __lt__(self, other):
        """Less than"""
        return self.data < get_data(other)

    def __le__(self, other):
        """Less than or equal"""
        return self.data <= get_data(other)

    def __gt__(self, other):
        """Greater than"""
        return self.data > get_data(other)

    def __ge__(self, other):
        """Greater than or equal"""
        return self.data >= get_data(other)

    def __bool__(self):
        """Truth value"""
        return bool(self.data)


# -----------------------------------------------------------------------------
# Helpers ---------------------------------------------------------------------
# -----------------------------------------------------------------------------

def get_data(obj):
    """Get the data 
    """
    if isinstance(obj, dantro.base.BaseDataContainer):
        return obj.data
    # Not dantro-based, just return the object itself.
    return obj


def apply_func_to_copy(obj, func, other=None):
    """Apply a given function to a copy for all datatypes
    
    Returns:
        An object with the data on which the function was applied
    """
    # Work on a copy
    new = obj.copy()
    # Change the data of the new object
    if other is None:
        new._data = func(new.data)
    else:
        if isinstance(other, dantro.base.BaseDataContainer):
            new._data = func(new.data, other.data)
        else:
            new._data = func(new.data, other)
    return new


def apply_func_inplace(obj, func, other=None):
    """Apply a given function inplace for all datatypes
    
    Returns:
        An object with the data on which the function was applied
    """
    # Change the data of the new object
    if other is None:
        func(obj._data)
    else:
        if isinstance(other, dantro.base.BaseDataContainer):
            func(obj._data, other.data)
        else:
            func(obj._data, other)
    return obj
=======
class ProxyMixin:
    """This Mixin class overwrites the `data` property to allow proxy objects.

    It should be used to add support for certain proxy types to a container.

    A proxy object is a place keeper for data that is not yet loaded. It will
    only be loaded if `data` is directly accessed.
    """

    @property
    def data(self):
        """The container data. If the data is a proxy, this call will lead
        to the resolution of the proxy.
        
        Returns:
            The data stored in this container
        """
        # Have to check whether the data might be a proxy. If so, resolve it.
        if self.data_is_proxy:
            log.debug("Resolving %s for %s ...",
                      self.proxy.classname, self.logstr)
            self._data = self.proxy.resolve()

        # Now, the data should be loaded and can be returned
        return self._data

    @property
    def data_is_proxy(self) -> bool:
        """Returns true, if this is proxy data
        
        Returns:
            bool: Whether the _currently_ stored data is a proxy object
        """
        return isinstance(self._data, dantro.base.BaseDataProxy)

    @property
    def proxy(self) -> dantro.base.BaseDataProxy:
        """If the data is proxy, returns the proxy data object without using 
        the .data attribute (which would trigger resolving the proxy); else 
        returns None.
        
        Returns:
            Union[BaseDataProxy, None]: If the data is proxy, return the
                proxy object; else None.
        """
        if self.data_is_proxy:
            return self._data
        return None


class Hdf5ProxyMixin(ProxyMixin):
    """Specialises the ProxyMixin to the capabilities of a Hdf5 Proxy, i.e. it
    allows access to the cached `dtype` and `shape` properties of the
    Hdf5DataProxy without resolving the proxy.
    """

    @property
    def dtype(self) -> np.dtype:
        """Returns the NumpyDCs dtype, proxy-aware"""
        if self.data_is_proxy:
            return self.proxy.dtype
        return self.data.dtype
    
    @property
    def shape(self) -> tuple:
        """Returns the NumpyDCs shape, proxy-aware"""
        if self.data_is_proxy:
            return self.proxy.shape
        return self.data.shape
>>>>>>> 15c3aadb
<|MERGE_RESOLUTION|>--- conflicted
+++ resolved
@@ -13,7 +13,6 @@
 
 # -----------------------------------------------------------------------------
 
-<<<<<<< HEAD
 class ForwardAttrsToDataMixin():
     """This Mixin class implements the method to forward attributes to the data attribute.
     """
@@ -321,7 +320,6 @@
         else:
             func(obj._data, other)
     return obj
-=======
 class ProxyMixin:
     """This Mixin class overwrites the `data` property to allow proxy objects.
 
@@ -390,5 +388,4 @@
         """Returns the NumpyDCs shape, proxy-aware"""
         if self.data_is_proxy:
             return self.proxy.shape
-        return self.data.shape
->>>>>>> 15c3aadb
+        return self.data.shape