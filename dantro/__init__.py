"""The dantro package supplies classes to load and manipulate hierarchically
organised data
"""

# Configure the logging module for the whole package here
import logging
logging.basicConfig(format="%(levelname)-7s %(module)-12s %(message)s",
                    level=logging.INFO)
log = logging.getLogger(__name__)

<<<<<<< HEAD
# Define version variable
__version__ = '0.6.1'
# NOTE This should always be the same as in setup.py
=======
>>>>>>> fb4393da

# Package version
__version__ = '0.7.0'


# Make manager classes available
from .data_mngr import DataManager
from .plot_mngr import PlotManager<|MERGE_RESOLUTION|>--- conflicted
+++ resolved
@@ -8,12 +8,6 @@
                     level=logging.INFO)
 log = logging.getLogger(__name__)
 
-<<<<<<< HEAD
-# Define version variable
-__version__ = '0.6.1'
-# NOTE This should always be the same as in setup.py
-=======
->>>>>>> fb4393da
 
 # Package version
 __version__ = '0.7.0'
