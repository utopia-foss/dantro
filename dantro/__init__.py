--- conflicted
+++ resolved
@@ -1,11 +1,7 @@
 """dantro lets you load and manipulate hierarchically organized data"""
 
 # Package version
-<<<<<<< HEAD
-__version__ = "0.15.4"
-=======
 __version__ = "1.0.0a0"
->>>>>>> 537159d3
 
 # Configure the logging module for the whole package here by importing the
 # dantro-specific logging module
