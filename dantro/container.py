"""This module implements specialisations of the BaseDataContainer class."""

import warnings
import logging
<<<<<<< HEAD
from collections.abc import MutableSequence
import numpy as np
from dantro.base import BaseDataContainer, ItemAccessMixin, CollectionMixin
from dantro.mixins import ForwardAttrsToDataMixin, NumbersMixin, ComparisonMixin
=======
from collections.abc import MutableSequence, MutableMapping

from dantro.base import BaseDataContainer, ItemAccessMixin, CollectionMixin, MappingAccessMixin

>>>>>>> 15c3aadb
# Local constants
log = logging.getLogger(__name__)

# -----------------------------------------------------------------------------

class MutableSequenceContainer(ItemAccessMixin, CollectionMixin, BaseDataContainer, MutableSequence):
    """The MutableSequenceContainer stores data that is sequence-like"""

    def __init__(self, *, name: str, data, **dc_kwargs):
        """Initialise a MutableSequenceContainer, storing data that is sequence-like.

        NOTE: There is no check if the given data is actually a sequence!
        
        Args:
            name (str): The name of this container
            data (list): The sequence-like data to store
            **dc_kwargs: Description
        """

        log.debug("MutableSequenceContainer.__init__ called.")

        # Perform a check whether the data is actually a mutable sequence
        if not isinstance(data, MutableSequence):
            warnings.warn("The data given to {} '{}' was not identified as a "
                          "MutableSequence, but as '{}'. Initialisation will "
                          "work, but be informed that there might be errors "
                          "later on.".format(self.classname, name, type(data)),
                          UserWarning)

        # Initialise with parent method
        super().__init__(name=name, data=data, **dc_kwargs)

        # Done.
        log.debug("MutableSequenceContainer.__init__ finished.")

    def insert(self, idx: int, val) -> None:
        """Insert an item at a given position. The first argument is the index 
        of the element before which to insert, so a.insert(0, x) inserts at 
        the front of the list, and a.insert(len(a), x) is equivalent to 
        a.append(x).
        
        Args:
            idx (int): The index before which to insert
            val: The value to insert
        """
        self.data.insert(idx, val)

    def convert_to(self, TargetCls, **target_init_kwargs):
        """With this method, a TargetCls object can be created from this
        particular container instance.
        
        Conversion might not be possible if TargetCls requires more information
        than is available in this container.
        """
        return TargetCls(name=self.name, attrs=self.attrs, data=self.data,
                         **target_init_kwargs)

<<<<<<< HEAD
class NumpyDataContainer(ForwardAttrsToDataMixin, NumbersMixin, ComparisonMixin, ItemAccessMixin, BaseDataContainer):
    """The NumpyDataContainer stores data that is numpy.ndarray-like"""

    def __init__(self, *, name: str, data, **dc_kwargs):
        """Initialize a NumpyDataContainer, storing data that is like a numpy.ndarray.
        
        Arguments:
            name (str) -- The name of this container
            data (np.ndarray) -- The numpy.ndarray-like data to store
            **dc_kwargs: Description
        """

        log.debug("NumpyDataConainer.__init__ called.")

        # check whether the data is a numpy.ndarray.dtype
        if not isinstance(data, np.ndarray):
            warnings.warn("The data given to {} '{}' was not identified as a "
                          "MutableSequence, but as '{}'. Initialisation will "
=======
# -----------------------------------------------------------------------------

class MutableMappingContainer(MappingAccessMixin, BaseDataContainer, MutableMapping):

    def __init__(self, *, name: str, data=None, **dc_kwargs):
        """Initialise a MutableMappingContainer, storing mapping data.
        
        NOTE: There is no check if the given data is actually a mapping!
        
        Args:
            name (str): The name of this container
            data: The mapping-like data to store. If not given, an empty dict
                is created
            **dc_kwargs: Additional arguments for container initialisation
        """

        log.debug("MutableMappingContainer.__init__ called.")

        # Perform a check whether the data is actually a mutable sequence
        if data is None:
            data = {}
            
        elif not isinstance(data, MutableMapping):
            warnings.warn("The data given to {} '{}' was not identified as a "
                          "MutableMapping, but as '{}'. Initialisation will "
>>>>>>> 15c3aadb
                          "work, but be informed that there might be errors "
                          "later on.".format(self.classname, name, type(data)),
                          UserWarning)

<<<<<<< HEAD
        #initialize with parent method
        super().__init__(name=name, data=data, **dc_kwargs)

        # Done.
        log.debug("NumpyDataContainer.__init__ finished")

    def _format_info(self) -> str:
        """A __format__ helper function: returns info about the item"""
        return "{} elements are in the {} dimensional data".format(self.data.size, self.data.ndim)
=======
        # Initialise with parent method
        super().__init__(name=name, data=data, **dc_kwargs)

        # Done.
        log.debug("MutableMappingContainer.__init__ finished.")
>>>>>>> 15c3aadb

    def convert_to(self, TargetCls, **target_init_kwargs):
        """With this method, a TargetCls object can be created from this
        particular container instance.
        
        Conversion might not be possible if TargetCls requires more information
        than is available in this container.
        """
        return TargetCls(name=self.name, attrs=self.attrs, data=self.data,
                         **target_init_kwargs)

<<<<<<< HEAD
    def copy(self, **target_init_kwargs):
        return self.convert_to(type(self), **target_init_kwargs)

    def __invert__(self):
        """Inverse value"""
        raise NotImplementedError("The invert operation is not implemented for NumpyDataContainer!")

    def __complex__(self):
        """Complex value"""
        raise NotImplementedError("The complex operation is not implemented for NumpyDataContainer!")

    def __int__(self):
        """Inverse value"""
        raise NotImplementedError("The int operation is not implemented for NumpyDataContainer!")

    def __float__(self):
        """Float value"""
        raise NotImplementedError("The float operation is not implemented for NumpyDataContainer!")

    def __round__(self):
        """Round value"""
        raise NotImplementedError("The round operation is not implemented for NumpyDataContainer!")

    def __ceil__(self):
        """Ceil value"""
        raise NotImplementedError("The ceil operation is not implemented for NumpyDataContainer!")
    
    def __floor__(self):
        """Floor value"""
        raise NotImplementedError("The floor operation is not implemented for NumpyDataContainer!")
    
    def __trunc__(self):
        """Truncated to the nearest integer toward 0"""
        raise NotImplementedError("The trunc operation is not implemented for NumpyDataContainer!")
=======
# -----------------------------------------------------------------------------

# TODO when merging: use that from MR !4

class NumpyDC(ItemAccessMixin, CollectionMixin, BaseDataContainer):
    """A dummy numpy data container to use for testing. Will be replaced by !4."""

    def __init__(self, *, name: str, data, **dc_kwargs):
        log.debug("NumpyDC.__init__ called.")

        # Initialise with parent method
        super().__init__(name=name, data=data, **dc_kwargs)

        # Done.
        log.debug("NumpyDC.__init__ finished.")

    def convert_to(self, TargetCls, **target_init_kwargs):
        return TargetCls(name=self.name, attrs=self.attrs, data=self.data,
                         **target_init_kwargs)

    def _format_info(self) -> str:
        return "{}, shape {}".format(self.data.dtype, self.data.shape)

    @property
    def dtype(self):
        return self.data.dtype
    
    @property
    def shape(self):
        return self.data.shape
>>>>>>> 15c3aadb
<|MERGE_RESOLUTION|>--- conflicted
+++ resolved
@@ -2,17 +2,10 @@
 
 import warnings
 import logging
-<<<<<<< HEAD
-from collections.abc import MutableSequence
+from collections.abc import MutableSequence, MutableMapping
 import numpy as np
-from dantro.base import BaseDataContainer, ItemAccessMixin, CollectionMixin
+from dantro.base import BaseDataContainer, ItemAccessMixin, CollectionMixin, MappingAccessMixin
 from dantro.mixins import ForwardAttrsToDataMixin, NumbersMixin, ComparisonMixin
-=======
-from collections.abc import MutableSequence, MutableMapping
-
-from dantro.base import BaseDataContainer, ItemAccessMixin, CollectionMixin, MappingAccessMixin
-
->>>>>>> 15c3aadb
 # Local constants
 log = logging.getLogger(__name__)
 
@@ -70,7 +63,6 @@
         return TargetCls(name=self.name, attrs=self.attrs, data=self.data,
                          **target_init_kwargs)
 
-<<<<<<< HEAD
 class NumpyDataContainer(ForwardAttrsToDataMixin, NumbersMixin, ComparisonMixin, ItemAccessMixin, BaseDataContainer):
     """The NumpyDataContainer stores data that is numpy.ndarray-like"""
 
@@ -88,55 +80,28 @@
         # check whether the data is a numpy.ndarray.dtype
         if not isinstance(data, np.ndarray):
             warnings.warn("The data given to {} '{}' was not identified as a "
-                          "MutableSequence, but as '{}'. Initialisation will "
-=======
-# -----------------------------------------------------------------------------
-
-class MutableMappingContainer(MappingAccessMixin, BaseDataContainer, MutableMapping):
-
-    def __init__(self, *, name: str, data=None, **dc_kwargs):
-        """Initialise a MutableMappingContainer, storing mapping data.
-        
-        NOTE: There is no check if the given data is actually a mapping!
-        
-        Args:
-            name (str): The name of this container
-            data: The mapping-like data to store. If not given, an empty dict
-                is created
-            **dc_kwargs: Additional arguments for container initialisation
-        """
-
-        log.debug("MutableMappingContainer.__init__ called.")
-
-        # Perform a check whether the data is actually a mutable sequence
-        if data is None:
-            data = {}
-            
-        elif not isinstance(data, MutableMapping):
-            warnings.warn("The data given to {} '{}' was not identified as a "
-                          "MutableMapping, but as '{}'. Initialisation will "
->>>>>>> 15c3aadb
+                          "NumpyData, but as '{}'. Initialisation will "
                           "work, but be informed that there might be errors "
                           "later on.".format(self.classname, name, type(data)),
                           UserWarning)
-
-<<<<<<< HEAD
+        
         #initialize with parent method
         super().__init__(name=name, data=data, **dc_kwargs)
 
         # Done.
         log.debug("NumpyDataContainer.__init__ finished")
 
+    @property
+    def dtype(self):
+        return self.data.dtype
+    
+    @property
+    def shape(self):
+        return self.data.shape
+
     def _format_info(self) -> str:
         """A __format__ helper function: returns info about the item"""
         return "{} elements are in the {} dimensional data".format(self.data.size, self.data.ndim)
-=======
-        # Initialise with parent method
-        super().__init__(name=name, data=data, **dc_kwargs)
-
-        # Done.
-        log.debug("MutableMappingContainer.__init__ finished.")
->>>>>>> 15c3aadb
 
     def convert_to(self, TargetCls, **target_init_kwargs):
         """With this method, a TargetCls object can be created from this
@@ -148,7 +113,6 @@
         return TargetCls(name=self.name, attrs=self.attrs, data=self.data,
                          **target_init_kwargs)
 
-<<<<<<< HEAD
     def copy(self, **target_init_kwargs):
         return self.convert_to(type(self), **target_init_kwargs)
 
@@ -183,35 +147,51 @@
     def __trunc__(self):
         """Truncated to the nearest integer toward 0"""
         raise NotImplementedError("The trunc operation is not implemented for NumpyDataContainer!")
-=======
-# -----------------------------------------------------------------------------
 
-# TODO when merging: use that from MR !4
 
-class NumpyDC(ItemAccessMixin, CollectionMixin, BaseDataContainer):
-    """A dummy numpy data container to use for testing. Will be replaced by !4."""
+class MutableMappingContainer(MappingAccessMixin, BaseDataContainer, MutableMapping):
 
-    def __init__(self, *, name: str, data, **dc_kwargs):
-        log.debug("NumpyDC.__init__ called.")
+    def __init__(self, *, name: str, data=None, **dc_kwargs):
+        """Initialise a MutableMappingContainer, storing mapping data.
+        
+        NOTE: There is no check if the given data is actually a mapping!
+        
+        Args:
+            name (str): The name of this container
+            data: The mapping-like data to store. If not given, an empty dict
+                is created
+            **dc_kwargs: Additional arguments for container initialisation
+        """
+
+        log.debug("MutableMappingContainer.__init__ called.")
+
+        # Perform a check whether the data is actually a mutable sequence
+        if data is None:
+            data = {}
+            
+        elif not isinstance(data, MutableMapping):
+            warnings.warn("The data given to {} '{}' was not identified as a "
+                          "MutableMapping, but as '{}'. Initialisation will "
+                          "work, but be informed that there might be errors "
+                          "later on.".format(self.classname, name, type(data)),
+                          UserWarning)
 
         # Initialise with parent method
         super().__init__(name=name, data=data, **dc_kwargs)
 
         # Done.
-        log.debug("NumpyDC.__init__ finished.")
+        log.debug("MutableMappingContainer.__init__ finished.")
 
     def convert_to(self, TargetCls, **target_init_kwargs):
+        """With this method, a TargetCls object can be created from this
+        particular container instance.
+        
+        Conversion might not be possible if TargetCls requires more information
+        than is available in this container.
+        """
         return TargetCls(name=self.name, attrs=self.attrs, data=self.data,
                          **target_init_kwargs)
 
-    def _format_info(self) -> str:
-        return "{}, shape {}".format(self.data.dtype, self.data.shape)
+    
 
-    @property
-    def dtype(self):
-        return self.data.dtype
-    
-    @property
-    def shape(self):
-        return self.data.shape
->>>>>>> 15c3aadb
+# -----------------------------------------------------------------------------