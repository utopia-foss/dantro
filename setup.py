--- conflicted
+++ resolved
@@ -7,12 +7,8 @@
     'h5py>=2.7.0',
     'numpy>=1.14',
     'matplotlib==2.2.3',  # FIXME should use matplotlib3 and above
-<<<<<<< HEAD
     'xarray>=0.10.9',
     'paramspace>=2.0.0rc5' # TODO move to released version once ready
-=======
-    'paramspace>=2.0rc4'  # FIXME use release version once ready
->>>>>>> 4c3ac1db
     ]
 test_deps = ['pytest>=3.4.0', 'pytest-cov>=2.5.1', 'tox>=3.1.2']
 
