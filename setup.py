--- conflicted
+++ resolved
@@ -7,13 +7,9 @@
     'h5py>=2.7.0',
     'numpy>=1.14',
     'pandas>=0.21',
-<<<<<<< HEAD
     'matplotlib>=2.2.2',
-    'PyYAML>=3.12',
+    'PyYAML==3.12',
     'paramspace>=1.0.1'
-=======
-    'PyYAML==3.12'
->>>>>>> ab71e17e
     ]
 test_deps = ['pytest>=3.4.0', 'pytest-cov>=2.5.1']
 
