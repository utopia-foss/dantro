#!/usr/bin/env python3

from setuptools import setup, find_packages

# Dependency lists ............................................................
install_deps = [
    'numpy>=1.14',
<<<<<<< HEAD
    'xarray>=0.12.1',
    'dask>=2.5.2',
    'toolz>=0.10.0',      # Needed for dask.delayed
    'distributed>=2.5.2', # Needed for dask's distributed scheduler
=======
    'xarray>=0.13.0',
    'dask>=1.1.5',
    'toolz>=0.9.0',       # Needed for dask.delayed
>>>>>>> 62cef1ae
    'h5py>=2.7.0',
    'netcdf4>=1.5.2',     # Needed for saving xr.Datasets
    'networkx>=2.2',
    'ruamel.yaml>=0.16.5',
    'matplotlib>=3.1.0',
    'paramspace>=2.2.3'   # Not on pypi!
    ]
test_deps = ['pytest>=3.4.0', 'pytest-cov>=2.5.1', 'tox>=3.1.2']
doc_deps = ['sphinx>=2.0', 'sphinx_rtd_theme']

# .............................................................................

# A function to extract version number from __init__.py
def find_version(*file_paths) -> str:
    """Tries to extract a version from the given path sequence"""
    import os, re, codecs

    def read(*parts):
        """Reads a file from the given path sequence, relative to this file"""
        here = os.path.abspath(os.path.dirname(__file__))
        with codecs.open(os.path.join(here, *parts), 'r') as fp:
            return fp.read()

    # Read the file and match the __version__ string
    file = read(*file_paths)
    match = re.search(r"^__version__\s?=\s?['\"]([^'\"]*)['\"]", file, re.M)
    if match:
        return match.group(1)
    raise RuntimeError("Unable to find version string in " + str(file_paths))


# .............................................................................
setup(
    name='dantro',
    #
    # Set the version from dantro.__version__
    version=find_version('dantro', '__init__.py'),
    #
    # Project info
    description="Loads, handles, and plots hierarchically structured data",
    long_description=("With dantro, hierarchically structured data can be "
                      "loaded into a uniform data structure, a so-called data "
                      "tree. Furthermore, dantro provides capabilities to "
                      "generically create plots from that data. "
                      "The whole package aims at implementing an abstract "
                      "interface that allows specializing the provided "
                      "classes to the needs to the data that is to be "
                      "worked with. At the same time, it already provides "
                      "useful functionality, which makes specialization "
                      "easier."),
    author="Utopia Developers",
    author_email=("Yunus Sevinchan <Yunus.Sevinchan@iup.uni.heidelberg.de>"),
    licence='MIT',
    url='https://ts-gitlab.iup.uni-heidelberg.de/utopia/dantro',
    classifiers=[
        'Intended Audience :: Science/Research',
        'Programming Language :: Python :: 3.6',
        'Programming Language :: Python :: 3.7',
        'Topic :: Utilities'
    ],
    #
    # Distribution details, dependencies, ...
    packages=find_packages(exclude=["tests.*", "tests"]),
    install_requires=install_deps,
    tests_require=test_deps,
    test_suite='py.test',
    extras_require=dict(test_deps=test_deps, doc_deps=doc_deps)
)<|MERGE_RESOLUTION|>--- conflicted
+++ resolved
@@ -5,16 +5,10 @@
 # Dependency lists ............................................................
 install_deps = [
     'numpy>=1.14',
-<<<<<<< HEAD
-    'xarray>=0.12.1',
+    'xarray>=0.13.0',
     'dask>=2.5.2',
     'toolz>=0.10.0',      # Needed for dask.delayed
     'distributed>=2.5.2', # Needed for dask's distributed scheduler
-=======
-    'xarray>=0.13.0',
-    'dask>=1.1.5',
-    'toolz>=0.9.0',       # Needed for dask.delayed
->>>>>>> 62cef1ae
     'h5py>=2.7.0',
     'netcdf4>=1.5.2',     # Needed for saving xr.Datasets
     'networkx>=2.2',
