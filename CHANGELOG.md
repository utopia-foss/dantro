--- conflicted
+++ resolved
@@ -2,11 +2,8 @@
 
 `dantro` aims to adhere to [semantic versioning](https://semver.org/).
 
-<<<<<<< HEAD
-=======
 ## v0.9.1
 - !100 adds experimental (!) transformator capabilities to `ParamSpaceGroup.select`, improves logging, and resolves minor bugs and inconsistencies.
->>>>>>> 9f012524
 
 ## v0.9.0
 - #76 and !91 improve working interactively with dantro, e.g. by providing the `__repr__` method and adding IPython key completion for group members.
