--- conflicted
+++ resolved
@@ -4,13 +4,10 @@
 
 ## v0.14.0 _(WIP)_
 #### Features and Improvements
-<<<<<<< HEAD
 - Documentation:
     - !187 adds links to the source files from which example code is included into the documentation.
-=======
 - !186 adds a dependency table to the README and adds the `dev` installation extra to include all development-related dependencies.
 
->>>>>>> 0800b140
 
 #### Bug fixes
 - !185 renames licensing-related files in order to concur with the official LGPLv3 criteria and let [licensee](https://github.com/licensee/licensee/) correctly detect it.
