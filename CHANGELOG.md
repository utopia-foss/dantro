--- conflicted
+++ resolved
@@ -1,9 +1,6 @@
 # Changelog
 
 `dantro` aims to adhere to [semantic versioning](https://semver.org/).
-
-<<<<<<< HEAD
-=======
 
 ## v0.8.0
 - #27 renames `ProxyMixin`-based classes to `ProxySupportMixin` to better communicate what they do and avoid confusion with `BaseDataProxy`-derived classes.
@@ -22,8 +19,6 @@
 - #85 addresses a bug where the `UniversePlotCreator` failed plotting in cases where a multidimensional `ParamSpace` was associated with it but the data was only available for the default point in parameter space.
 - dantro now requires `matplotlib >= 3.1`
 
-
->>>>>>> 4662c7cd
 ## v0.7.1
 - !83 Takes care of a deprecation warning regarding imports from the `collections` module.
 
