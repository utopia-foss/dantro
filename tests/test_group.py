"""Test BaseDataGroup-derived classes"""

<<<<<<< HEAD
from pkg_resources import resource_filename
=======
import numpy as np
>>>>>>> 4c3ac1db

import pytest

import numpy as np
import xarray as xr

from paramspace import ParamSpace, ParamDim


# Import the dantro objects to test here
from dantro.group import OrderedDataGroup
<<<<<<< HEAD
from dantro.group import ParamSpaceGroup, ParamSpaceStateGroup

from dantro.container import MutableSequenceContainer, MutableMappingContainer
from dantro.container import NumpyDataContainer

from dantro.tools import load_yml

# Local paths -----------------------------------------------------------------

SELECTOR_PATH = resource_filename('tests', 'cfg/selectors.yml')

=======
from dantro.container import MutableSequenceContainer, NumpyDataContainer
>>>>>>> 4c3ac1db

# Fixtures --------------------------------------------------------------------

@pytest.fixture()
def pspace():
    """Used to setup a small pspace object to be tested on."""
    return ParamSpace(dict(foo="bar",
                           p0=ParamDim(default=0, values=[1, 2]),
                           p1=ParamDim(default=0, values=[1, 2, 3]),
                           p2=ParamDim(default=0, values=[1, 2, 3, 4, 5])))

@pytest.fixture()
def psp_grp(pspace):
    """Setup and populate a ParamSpaceGroup"""
    psp_grp = ParamSpaceGroup(name="mv", pspace=pspace)

    # Iterate over the parameter space and add groups to the ParamSpaceGroup
    for params, state_no_str in pspace.iterator(with_info='state_no_str'):
        grp = psp_grp.new_group(state_no_str)

        # Add the parameters as container to the group
        grp.add(MutableMappingContainer(name="cfg", data=params))

        # Create some paths that can be used for testing
        grp.new_group("testdata")
        farrs = grp.new_group("testdata/fixedsize")
        rarrs = grp.new_group("testdata/randsize")

        # Add two numpy dataset: symbolising state number and some random data
        state_no = int(state_no_str)
        state =  state_no * np.ones((3,4,5), dtype=int)
        randints = np.random.randint(10, size=(3,4,5))

        farrs.add(NumpyDataContainer(name="state", data=state,
                                     attrs=dict(state_no=state_no)))
        farrs.add(NumpyDataContainer(name="randints", data=randints,
                                     attrs=dict(foo="bar")))

        # Add some non-uniform data sets
        # 3d with last dimension differing in length
        randlen = np.ones((3, 4, np.random.randint(10, 30)), dtype="uint8")
        rarrs.add(NumpyDataContainer(name="randlen", data=randlen))

        # 3d but of different shape in all directions
        randshape = np.ones(np.random.randint(1, 10, size=3), dtype="uint8")
        rarrs.add(NumpyDataContainer(name="randshape", data=randshape))

    return psp_grp

@pytest.fixture()
def psp_grp_missing_data(psp_grp):
    """A ParamSpaceGroup with some states missing"""    
    for state_no in (12, 31, 38, 39, 52, 59, 66):
        if state_no in psp_grp:
            del psp_grp[state_no]

    return psp_grp

@pytest.fixture()
def selectors() -> dict:
    """Returns the dict of selectors, where each key is a selector
    specification
    """
    return load_yml(SELECTOR_PATH)


# Tests -----------------------------------------------------------------------

def test_ordered_data_group():
    """Tests whether the __init__ method behaves as desired"""
    # Basic initialisation, without containers
    dg1 = OrderedDataGroup(name="foo")

    # Names need be string
    with pytest.raises(TypeError, match="Name for OrderedDataGroup needs to"):
        OrderedDataGroup(name=123)

    # Passing some containers
    conts = [MutableSequenceContainer(name=str(i), data=list(range(i)))
             for i in range(10)]
    dg2 = OrderedDataGroup(name="bar", containers=conts)
    
    # Nest these together
    root = OrderedDataGroup(name="root", containers=[dg1, dg2])

    # If a non-container object is passed to a group, this should fail.
    with pytest.raises(TypeError):
        OrderedDataGroup(name="bar", containers=["foo", "bar"])

    # Try to access them
    assert 'foo' in root
    assert 'bar' in root
    assert 'baz' not in root

    # There should be a custom key error if accessing something not available
    with pytest.raises(KeyError, match="No key or key sequence '.*' in .*!"):
        root['i_am_a_ghost']
    
    with pytest.raises(KeyError, match="No key or key sequence '.*' in .*!"):
        root['foo/is/a/ghost']

    # Test adding a new group in that group
    subgroup = root.new_group("subgroup")

    # Test it was added
    assert "subgroup" in root
    assert root["subgroup"] is subgroup

    # Adding it again should fail
    with pytest.raises(ValueError, match="has a member with name 'subgroup'"):
        root.new_group("subgroup")

    # Should also work when explicitly giving the class
    sg2 = root.new_group("sg2", Cls=OrderedDataGroup)
    assert isinstance(sg2, OrderedDataGroup)
    # TODO pass another class here

    # Should _not_ work with something that is not a class or not a group
    with pytest.raises(TypeError,
                       match="Argument `Cls` needs to be a class"):
        root.new_group("foobar", Cls="not_a_class")

    with pytest.raises(TypeError,
                       match="Argument `Cls` needs to be a subclass"):
        root.new_group("foobar", Cls=MutableSequenceContainer)

def test_group_creation():
    """Tests whether groups and containers can be created as desired."""
    root = OrderedDataGroup(name="root")

    # Add a group by name and check it was added
    foo = root.new_group("foo")
    assert foo in root

    # Add a container
    msc = root.new_container("spam", Cls=MutableSequenceContainer,
                             data=[1, 2, 3])
    assert msc in root

    # Now test adding groups by path
    bar = root.new_group("foo/bar")
    assert "foo/bar" in root
    assert "bar" in foo

    # Check that intermediate parts not existing leads to errors
    with pytest.raises(KeyError, match="Could not create OrderedDataGroup at"):
        root.new_group("some/longer/path")

<<<<<<< HEAD
    # Set the allowed container types of the bar group differently
    bar._ALLOWED_CONT_TYPES = (MutableSequenceContainer,)

    # ... this should now fail
    with pytest.raises(TypeError, match="Can only add objects derived from"):
        bar.new_group("baz")

    # While adding a MutableSequenceContainer should work
    bar.new_container("eggs", Cls=MutableSequenceContainer, data=[1, 2, 3])


# ParamSpaceGroup -------------------------------------------------------------

def test_pspace_group_basics(pspace):
    """Tests the ParamSpaceGroup"""
    psp_grp = ParamSpaceGroup(name="mv")

    # Check the _num_digs attribute
    assert psp_grp._num_digs == 0

    # Populate the group with some entries
    # These should work
    grp00 = psp_grp.new_group("00")
    grp01 = psp_grp.new_group("01")
    grp02 = psp_grp.new_group("02")
    grp99 = psp_grp.new_group("99")

    assert psp_grp._num_digs == 2

    # These should not, as is asserted by ParamSpaceStateGroup.__init__
    with pytest.raises(ValueError, match="need names that have a string"):
        psp_grp.new_group("123")

    with pytest.raises(ValueError, match="representible as integers"):
        psp_grp.new_group("foo")

    with pytest.raises(ValueError, match="be positive when converted to"):
        psp_grp.new_group("-1")


    # Check that only ParamSpaceStateGroups can be added and they are default
    with pytest.raises(TypeError, match="Can only add objects derived from"):
        psp_grp.new_group("foo", Cls=OrderedDataGroup)

    assert type(psp_grp.new_group("42")) is ParamSpaceStateGroup


    # Assert item access via integers works
    assert psp_grp[0] is grp00 is psp_grp["00"]
    assert psp_grp[1] is grp01 is psp_grp["01"]
    assert psp_grp[2] is grp02 is psp_grp["02"]
    
    assert 0 in psp_grp
    assert 1 in psp_grp
    assert 2 in psp_grp


    # Check the corresponding error messages
    with pytest.raises(KeyError, match="cannot be negative!"):
        psp_grp[-1]

    with pytest.raises(KeyError, match="cannot be larger than 99!"):
        psp_grp[100]


    # Check that a parameter space can be associated
    # ... which needs be of the correct type
    with pytest.raises(TypeError, match="needs to be a ParamSpace-derived"):
        psp_grp.pspace = "foo"

    psp_grp.pspace = pspace
    assert psp_grp.attrs['pspace'] == pspace

    # ... which cannot be changed
    with pytest.raises(RuntimeError, match="was already set, cannot set it"):
        psp_grp.pspace = "bar"


def test_pspace_group_select(psp_grp, selectors):
    """Tests the pspace-related behaviour of the ParamSpaceGroup"""
    pgrp = psp_grp
    psp = pgrp.pspace

    import warnings
    warnings.filterwarnings('error', category=FutureWarning)

    # They should match in size
    assert len(pgrp) == psp.volume

    # Test that loading on all scenarios works.
    dsets = dict()
    for name, sel in selectors.items():
        print("Now selecting data with selector '{}' ...".format(name))

        # Get the data
        dset = pgrp.select(**sel)
        print("  got data:", dset, "\n\n\n")

        # Save to dict of all datasets
        dsets[name] = dset

        # And make some general tests
        # Should be a Dataset
        assert isinstance(dset, xr.Dataset)

        # As the dataset has unordered dimensions, it is easier (& equivalent)
        # to use the array created from that to perform the remaining checks.
        arr = dset.to_array()
        assert 9 >= len(arr.dims) >= 4

        # The 0th dimension specifies the variable
        assert arr.dims[0] == "variable"

        # The following dimensions correspond to the parameter space's dims
        assert arr.dims[1] == "p0"
        assert arr.dims[2] == "p1"
        assert arr.dims[3] == "p2"

        # Can only check the actual shape in this for-loop without subspace
        if not sel.get('subspace'):
            assert arr.shape[1:1 + psp.num_dims] == psp.shape
            assert arr.dims[1:1 + psp.num_dims] == tuple(psp.dims.keys())

    # Now test specific cases more explicitly.
    state = dsets['single_field'].state
    mf = dsets['multi_field']
    wdt = dsets['with_dtype']
    cfg = dsets['non_numeric'].cfg
    sub = dsets['subspace'].state
    rs_merge = dsets['randshape_merge'].randshape
    rs_concat = dsets['randshape_concat'].randshape

    # TODO check for structured data?

    # Positions match
    states = state.mean(['dim_0', 'dim_1', 'dim_2'])
    assert states[0,0,0] == 31
    assert states[0,0,1] == 32
    assert states[0,1,0] == 37
    assert states[1,0,0] == 55

    # Access via loc
    assert states.loc[dict(p0=1, p1=1, p2=1)] == 31
    assert states.loc[dict(p0=1, p1=1, p2=2)] == 32

    # TODO Check what happened to attributes

    # Custom names work
    assert list(mf.data_vars) == ["state", "randints", "config"]

    # Dimensions match
    assert len(mf.state.dims) == 6
    assert len(mf.randints.dims) == 6
    assert len(mf.config.dims) == 3

    # dtype was converted (with default method, i.e.: concat)
    assert wdt.state.dtype == "uint8"
    assert wdt.randints.dtype == "float32"

    # for arrays that needed alignment, the dtype cannot be preserved
    assert rs_concat.dtype == "float64"
    assert rs_merge.dtype == "float64"

    # config accessible by converting to python scalar
    assert isinstance(cfg[0,0,0].item(), dict)
    assert cfg[0,0,0].item() == dict(foo="bar", p0=1, p1=1, p2=1)

    # check the subspace shape and coordinats
    assert sub.shape == (1,2,3,3,4,5)
    assert list(sub.coords['p0']) == [1]
    assert list(sub.coords['p1']) == [1,2]
    assert list(sub.coords['p2']) == [1,3,4]


    # Test the rest of the .select interface ..................................
    with pytest.raises(ValueError, match="Need to specify one of the arg"):
        pgrp.select()
    
    with pytest.raises(ValueError, match="Can only specify either of the arg"):
        pgrp.select(field="foo", fields="foo")

    with pytest.raises(TypeError, match="needs to be a dict, but was"):
        pgrp.select(fields="foo")

    with pytest.raises(ValueError, match="invalid key in the 'foo' entry"):
        pgrp.select(fields=dict(foo=dict(invalid_key="spam")))

    with pytest.raises(ValueError, match="without having a parameter space"):
        ParamSpaceGroup(name="without_pspace").select()

    with pytest.raises(ValueError, match="Make sure the data was fully"):
        ParamSpaceGroup(name="without_pspace", pspace=psp).select(field="cfg")

    # Non-uniformly sized datasets will require trivial index labels
    with pytest.raises(ValueError, match="Combination of datasets failed;"):
        pgrp.select(field="testdata/randsize/randlen", method="concat")
    
    with pytest.raises(ValueError, match="Combination of datasets failed;"):
        pgrp.select(field="testdata/randsize/randlen", method="merge")


def test_pspace_group_select_missing_data(selectors, psp_grp_missing_data):
    """Test the .select method with missing state data"""
    pgrp = psp_grp_missing_data

    # test all selectors and assert that concat is not working but merge is.
    dsets = dict()
    
    for name, sel in selectors.items():
        print("Now selecting data with selector '{}' ...".format(name))
        sel.pop('method', None)

        # With concat, it should fail
        with pytest.raises(ValueError, match="No state (\d+) available in"):
            pgrp.select(**sel, method='concat')

        # With merge, it should succeed
        dset = pgrp.select(**sel, method='merge')
        print("  got data:", dset, "\n\n\n")
        dsets[name] = dset

    # Get some to check explicitly
    state = dsets['single_field'].state
    mf = dsets['multi_field']
    wdt = dsets['with_dtype']
    cfg = dsets['non_numeric'].cfg
    sub = dsets['subspace'].state

    # dtype should always be float, even if explicitly specified
    assert wdt.state.dtype == "float64"  # instead of uint8
    assert wdt.randints.dtype == "float32"

    # Test exceptions . . . . . . . . . . . . . . . . . . . . . . . . . . . . .
    with pytest.raises(ValueError, match="Invalid value for argument `method"):
        pgrp.select(field="cfg", method="some_invalid_method")
=======
def test_list_item_access():
    """Tests that passing lists with arbitrary content along __getitem__ works
    as desired ...
    """

    root = OrderedDataGroup(name="root")
    one = root.new_group("one")
    two = one.new_group("two")
    two.add(NumpyDataContainer(name="arr", data=np.zeros((2,3,4))))
    # Path created: root/one/two/arr

    # Test that regular item access is possible
    arr = root["one/two/arr"]

    # Test that access via a list-type path is possible
    sliced_arr = root[["one", "two", "arr", slice(None, 2)]]
    assert sliced_arr.shape == arr[slice(None, 2)].shape
>>>>>>> 4c3ac1db
<|MERGE_RESOLUTION|>--- conflicted
+++ resolved
@@ -1,10 +1,7 @@
 """Test BaseDataGroup-derived classes"""
 
-<<<<<<< HEAD
 from pkg_resources import resource_filename
-=======
 import numpy as np
->>>>>>> 4c3ac1db
 
 import pytest
 
@@ -16,7 +13,6 @@
 
 # Import the dantro objects to test here
 from dantro.group import OrderedDataGroup
-<<<<<<< HEAD
 from dantro.group import ParamSpaceGroup, ParamSpaceStateGroup
 
 from dantro.container import MutableSequenceContainer, MutableMappingContainer
@@ -28,9 +24,7 @@
 
 SELECTOR_PATH = resource_filename('tests', 'cfg/selectors.yml')
 
-=======
 from dantro.container import MutableSequenceContainer, NumpyDataContainer
->>>>>>> 4c3ac1db
 
 # Fixtures --------------------------------------------------------------------
 
@@ -179,7 +173,6 @@
     with pytest.raises(KeyError, match="Could not create OrderedDataGroup at"):
         root.new_group("some/longer/path")
 
-<<<<<<< HEAD
     # Set the allowed container types of the bar group differently
     bar._ALLOWED_CONT_TYPES = (MutableSequenceContainer,)
 
@@ -189,6 +182,24 @@
 
     # While adding a MutableSequenceContainer should work
     bar.new_container("eggs", Cls=MutableSequenceContainer, data=[1, 2, 3])
+
+def test_list_item_access():
+    """Tests that passing lists with arbitrary content along __getitem__ works
+    as desired ...
+    """
+
+    root = OrderedDataGroup(name="root")
+    one = root.new_group("one")
+    two = one.new_group("two")
+    two.add(NumpyDataContainer(name="arr", data=np.zeros((2,3,4))))
+    # Path created: root/one/two/arr
+
+    # Test that regular item access is possible
+    arr = root["one/two/arr"]
+
+    # Test that access via a list-type path is possible
+    sliced_arr = root[["one", "two", "arr", slice(None, 2)]]
+    assert sliced_arr.shape == arr[slice(None, 2)].shape
 
 
 # ParamSpaceGroup -------------------------------------------------------------
@@ -415,22 +426,3 @@
     # Test exceptions . . . . . . . . . . . . . . . . . . . . . . . . . . . . .
     with pytest.raises(ValueError, match="Invalid value for argument `method"):
         pgrp.select(field="cfg", method="some_invalid_method")
-=======
-def test_list_item_access():
-    """Tests that passing lists with arbitrary content along __getitem__ works
-    as desired ...
-    """
-
-    root = OrderedDataGroup(name="root")
-    one = root.new_group("one")
-    two = one.new_group("two")
-    two.add(NumpyDataContainer(name="arr", data=np.zeros((2,3,4))))
-    # Path created: root/one/two/arr
-
-    # Test that regular item access is possible
-    arr = root["one/two/arr"]
-
-    # Test that access via a list-type path is possible
-    sliced_arr = root[["one", "two", "arr", slice(None, 2)]]
-    assert sliced_arr.shape == arr[slice(None, 2)].shape
->>>>>>> 4c3ac1db
