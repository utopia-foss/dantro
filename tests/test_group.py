"""Test BaseDataGroup-derived classes"""

from pkg_resources import resource_filename
import numpy as np
from typing import Union

import pytest

import numpy as np
import xarray as xr
import networkx as nx
from networkx.classes.multidigraph import MultiDiGraph
from networkx.classes.multigraph import MultiGraph

from paramspace import ParamSpace, ParamDim


# Import the dantro objects to test here
from dantro.groups import OrderedDataGroup
from dantro.groups import ParamSpaceGroup, ParamSpaceStateGroup

from dantro.containers import MutableSequenceContainer, MutableMappingContainer
from dantro.containers import NumpyDataContainer

from dantro.tools import load_yml

# Local paths -----------------------------------------------------------------

SELECTOR_PATH = resource_filename('tests', 'cfg/selectors.yml')
NW_GRP_PATH = resource_filename('tests', 'cfg/nw_grps.yml')

from dantro.containers import MutableSequenceContainer, NumpyDataContainer

# Helper functions ------------------------------------------------------------

def create_test_data(psp_grp: ParamSpaceGroup, *, params: dict, state_no_str: str):
    """Given a ParamSpaceGroup, adds test data to it"""
    grp = psp_grp.new_group(state_no_str)

    # Add the parameters as container to the group
    grp.add(MutableMappingContainer(name="cfg", data=params))

    # Create some paths that can be used for testing
    grp.new_group("testdata")
    farrs = grp.new_group("testdata/fixedsize")
    rarrs = grp.new_group("testdata/randsize")

    # Add two numpy dataset: symbolising state number and some random data
    state_no = int(state_no_str)
    state =  state_no * np.ones((3,4,5), dtype=int)
    randints = np.random.randint(10, size=(3,4,5))

    farrs.add(NumpyDataContainer(name="state", data=state,
                                 attrs=dict(state_no=state_no)))
    farrs.add(NumpyDataContainer(name="randints", data=randints,
                                 attrs=dict(foo="bar")))

    # Add some non-uniform data sets
    # 3d with last dimension differing in length
    randlen = np.ones((3, 4, np.random.randint(10, 30)), dtype="uint8")
    rarrs.add(NumpyDataContainer(name="randlen", data=randlen))

    # 3d but of different shape in all directions
    randshape = np.ones(np.random.randint(1, 10, size=3), dtype="uint8")
    rarrs.add(NumpyDataContainer(name="randshape", data=randshape))


# Fixtures --------------------------------------------------------------------

@pytest.fixture()
def pspace():
    """Used to setup a small pspace object to be tested on."""
    return ParamSpace(dict(foo="bar",
                           p0=ParamDim(default=0, values=[1, 2], order=0),
                           p1=ParamDim(default=0, values=[1, 2, 3]),
                           p2=ParamDim(default=0, values=[1, 2, 3, 4, 5])))

@pytest.fixture()
def psp_grp(pspace):
    """Setup and populate a ParamSpaceGroup"""
    psp_grp = ParamSpaceGroup(name="mv", pspace=pspace)

    # Iterate over the parameter space and add groups to the ParamSpaceGroup
    for params, state_no_str in pspace.iterator(with_info='state_no_str'):
        create_test_data(psp_grp, params=params, state_no_str=state_no_str)

    return psp_grp

@pytest.fixture()
def psp_grp_missing_data(psp_grp):
    """A ParamSpaceGroup with some states missing"""    
    for state_no in (12, 31, 38, 39, 52, 59, 66):
        if state_no in psp_grp:
            del psp_grp[state_no]

    return psp_grp

@pytest.fixture()
def psp_grp_default(pspace):
    """Setup and populate a ParamSpaceGroup with only the default"""
    psp_grp = ParamSpaceGroup(name="mv_default",
                              pspace=ParamSpace(pspace.default))

    create_test_data(psp_grp, params=pspace.default, state_no_str="0")

    return psp_grp

@pytest.fixture()
def selectors() -> dict:
    """Returns the dict of selectors, where each key is a selector
    specification
    """
    return load_yml(SELECTOR_PATH)

@pytest.fixture()
def nw_grp_cfgs() -> dict:
    """Returns the dict of NetworkGroup configurations"""
    return load_yml(NW_GRP_PATH)

@pytest.fixture()
def nw_grps(nw_grp_cfgs) -> Union[dict, dict]:
    """Creates a NetworkGroup to be tested below"""
    grps = dict()
    for name, cfg in nw_grp_cfgs.items():
        grps[name] = NetworkGroup(name=name, attrs=cfg["attrs"])

        # Add vertices and edges from config
        grps[name].new_container("vertices", Cls=NumpyDataContainer,
                          data=cfg["vertices"])

        grps[name].new_container("edges", Cls=NumpyDataContainer,
                          data=cfg["edges"])

        # Add vertex and edge properties to the NetworkGroup
        grps[name].new_container("test_vertex_prop", Cls=NumpyDataContainer,
                          data=cfg["test_vertex_prop"], 
                          attrs={"is_node_property": True})

        grps[name].new_container("test_edge_prop", Cls=NumpyDataContainer,
                          data=cfg["test_edge_prop"], 
                          attrs={"is_edge_property": True})

    return (grps, nw_grp_cfgs)

# Tests -----------------------------------------------------------------------

def test_ordered_data_group():
    """Tests whether the __init__ method behaves as desired"""
    # Basic initialisation, without containers
    dg1 = OrderedDataGroup(name="foo")

    # Names need be string
    with pytest.raises(TypeError, match="Name for OrderedDataGroup needs to"):
        OrderedDataGroup(name=123)

    # Passing some containers
    conts = [MutableSequenceContainer(name=str(i), data=list(range(i)))
             for i in range(10)]
    dg2 = OrderedDataGroup(name="bar", containers=conts)
    
    # Nest these together
    root = OrderedDataGroup(name="root", containers=[dg1, dg2])

    # If a non-container object is passed to a group, this should fail.
    with pytest.raises(TypeError):
        OrderedDataGroup(name="bar", containers=["foo", "bar"])

    # Try to access them
    assert 'foo' in root
    assert 'bar' in root
    assert 'baz' not in root

    # There should be a custom key error if accessing something not available
    with pytest.raises(KeyError, match="No key or key sequence '.*' in .*!"):
        root['i_am_a_ghost']
    
    with pytest.raises(KeyError, match="No key or key sequence '.*' in .*!"):
        root['foo/is/a/ghost']

    # Test adding a new group in that group
    subgroup = root.new_group("subgroup")

    # Test it was added
    assert "subgroup" in root
    assert root["subgroup"] is subgroup

    # Adding it again should fail
    with pytest.raises(ValueError, match="has a member with name 'subgroup'"):
        root.new_group("subgroup")

    # Should also work when explicitly giving the class
    sg2 = root.new_group("sg2", Cls=OrderedDataGroup)
    assert isinstance(sg2, OrderedDataGroup)
    # TODO pass another class here

    # Should _not_ work with something that is not a class or not a group
    with pytest.raises(TypeError,
                       match="Argument `Cls` needs to be a class"):
        root.new_group("foobar", Cls="not_a_class")

    with pytest.raises(TypeError,
                       match="Argument `Cls` needs to be a subclass"):
        root.new_group("foobar", Cls=MutableSequenceContainer)

def test_group_creation():
    """Tests whether groups and containers can be created as desired."""
    root = OrderedDataGroup(name="root")

    # Add a group by name and check it was added
    foo = root.new_group("foo")
    assert foo in root

    # Add a container
    msc = root.new_container("spam", Cls=MutableSequenceContainer,
                             data=[1, 2, 3])
    assert msc in root

    # Now test adding groups by path
    bar = root.new_group("foo/bar")
    assert "foo/bar" in root
    assert "bar" in foo

    # Check that intermediate parts not existing leads to errors
    with pytest.raises(KeyError, match="Could not create OrderedDataGroup at"):
        root.new_group("some/longer/path")

    # Set the allowed container types of the bar group differently
    bar._ALLOWED_CONT_TYPES = (MutableSequenceContainer,)

    # ... this should now fail
    with pytest.raises(TypeError, match="Can only add objects derived from"):
        bar.new_group("baz")

    # While adding a MutableSequenceContainer should work
    bar.new_container("eggs", Cls=MutableSequenceContainer, data=[1, 2, 3])

def test_list_item_access():
    """Tests that passing lists with arbitrary content along __getitem__ works
    as desired ...
    """

    root = OrderedDataGroup(name="root")
    one = root.new_group("one")
    two = one.new_group("two")
    two.add(NumpyDataContainer(name="arr", data=np.zeros((2,3,4))))
    # Path created: root/one/two/arr

    # Test that regular item access is possible
    arr = root["one/two/arr"]

    # Test that access via a list-type path is possible
    sliced_arr = root[["one", "two", "arr", slice(None, 2)]]
    assert sliced_arr.shape == arr[slice(None, 2)].shape


# ParamSpaceGroup -------------------------------------------------------------

def test_pspace_group_basics(pspace):
    """Tests the ParamSpaceGroup"""
    psp_grp = ParamSpaceGroup(name="mv")

    # Check the _num_digs attribute
    assert psp_grp._num_digs == 0

    # Populate the group with some entries
    # These should work
    grp00 = psp_grp.new_group("00")
    grp01 = psp_grp.new_group("01")
    grp02 = psp_grp.new_group("02")
    grp99 = psp_grp.new_group("99")

    assert psp_grp._num_digs == 2

    # These should not, as is asserted by ParamSpaceStateGroup.__init__
    with pytest.raises(ValueError, match="need names that have a string"):
        psp_grp.new_group("123")

    with pytest.raises(ValueError, match="representible as integers"):
        psp_grp.new_group("foo")

    with pytest.raises(ValueError, match="be positive when converted to"):
        psp_grp.new_group("-1")


    # Check that only ParamSpaceStateGroups can be added and they are default
    with pytest.raises(TypeError, match="Can only add objects derived from"):
        psp_grp.new_group("foo", Cls=OrderedDataGroup)

    assert type(psp_grp.new_group("42")) is ParamSpaceStateGroup


    # Assert item access via integers works
    assert psp_grp[0] is grp00 is psp_grp["00"]
    assert psp_grp[1] is grp01 is psp_grp["01"]
    assert psp_grp[2] is grp02 is psp_grp["02"]
    
    assert 0 in psp_grp
    assert 1 in psp_grp
    assert 2 in psp_grp


    # Check the corresponding error messages
    with pytest.raises(KeyError, match="cannot be negative!"):
        psp_grp[-1]

    with pytest.raises(KeyError, match="cannot be larger than 99!"):
        psp_grp[100]


    # Check that a parameter space can be associated
    # ... which needs be of the correct type
    with pytest.raises(TypeError, match="needs to be a ParamSpace-derived"):
        psp_grp.pspace = "foo"

    psp_grp.pspace = pspace
    assert psp_grp.attrs['pspace'] == pspace

    # ... which cannot be changed
    with pytest.raises(RuntimeError, match="was already set, cannot set it"):
        psp_grp.pspace = "bar"


def test_pspace_group_select(psp_grp, selectors):
    """Tests the pspace-related behaviour of the ParamSpaceGroup"""
    pgrp = psp_grp
    psp = pgrp.pspace

    import warnings
    warnings.filterwarnings('error', category=FutureWarning)

    # They should match in size
    assert len(pgrp) == psp.volume

    # Test that loading on all scenarios works.
    dsets = dict()
    for name, sel in selectors.items():
        print("Now selecting data with selector '{}' ...".format(name))

        # Get the data
        dset = pgrp.select(**sel)
        print("  got data:", dset, "\n\n\n")

        # Save to dict of all datasets
        dsets[name] = dset

        # And make some general tests
        # Should be a Dataset
        assert isinstance(dset, xr.Dataset)

        # As the dataset has unordered dimensions, it is easier (& equivalent)
        # to use the array created from that to perform the remaining checks.
        arr = dset.to_array()
        assert 9 >= len(arr.dims) >= 4

        # The 0th dimension specifies the variable
        assert arr.dims[0] == "variable"

        # The following dimensions correspond to the parameter space's dims
        assert arr.dims[1] == "p0"
        assert arr.dims[2] == "p1"
        assert arr.dims[3] == "p2"

        # Can only check the actual shape in this for-loop without subspace
        if not sel.get('subspace'):
            assert arr.shape[1:1 + psp.num_dims] == psp.shape
            assert arr.dims[1:1 + psp.num_dims] == tuple(psp.dims.keys())

    # Now test specific cases more explicitly.
    state = dsets['single_field'].state
    mf = dsets['multi_field']
    wdt = dsets['with_dtype']
    cfg = dsets['non_numeric'].cfg
    sub = dsets['subspace'].state
    rs_merge = dsets['randshape_merge'].randshape
    rs_concat = dsets['randshape_concat'].randshape

    # TODO check for structured data?

    # Positions match
    states = state.mean(['dim_0', 'dim_1', 'dim_2'])
    assert states[0,0,0] == 31
    assert states[0,0,1] == 32
    assert states[0,1,0] == 37
    assert states[1,0,0] == 55

    # Access via loc
    assert states.loc[dict(p0=1, p1=1, p2=1)] == 31
    assert states.loc[dict(p0=1, p1=1, p2=2)] == 32

    # TODO Check what happened to attributes

    # Custom names work
    assert list(mf.data_vars) == ["state", "randints", "config"]

    # Dimensions match
    assert len(mf.state.dims) == 6
    assert len(mf.randints.dims) == 6
    assert len(mf.config.dims) == 3

    # dtype was converted (with default method, i.e.: concat)
    assert wdt.state.dtype == "uint8"
    assert wdt.randints.dtype == "float32"

    # for arrays that needed alignment, the dtype cannot be preserved
    assert rs_concat.dtype == "float64"
    assert rs_merge.dtype == "float64"

    # config accessible by converting to python scalar
    assert isinstance(cfg[0,0,0].item(), dict)
    assert cfg[0,0,0].item() == dict(foo="bar", p0=1, p1=1, p2=1)

    # check the subspace shape and coordinats
    assert sub.shape == (1,2,3,3,4,5)
    assert list(sub.coords['p0']) == [1]
    assert list(sub.coords['p1']) == [1,2]
    assert list(sub.coords['p2']) == [1,3,4]


    # Test the rest of the .select interface ..................................
    with pytest.raises(ValueError, match="Need to specify one of the arg"):
        pgrp.select()
    
    with pytest.raises(ValueError, match="Can only specify either of the arg"):
        pgrp.select(field="foo", fields="foo")

    with pytest.raises(TypeError, match="needs to be a dict, but was"):
        pgrp.select(fields="foo")

    with pytest.raises(ValueError, match="invalid key in the 'foo' entry"):
        pgrp.select(fields=dict(foo=dict(invalid_key="spam")))

    with pytest.raises(ValueError, match="without having a parameter space"):
        ParamSpaceGroup(name="without_pspace").select()

    with pytest.raises(ValueError, match="Make sure the data was fully"):
        ParamSpaceGroup(name="without_pspace", pspace=psp).select(field="cfg")

    # Bad subspace dimension names
    with pytest.raises(KeyError, match="no parameter dimension with name"):
        pgrp.select(field="testdata/fixedsize/randints",
                    subspace=dict(invalid_dim_name=[1,2,3]))

    # Non-uniformly sized datasets will require trivial index labels
    with pytest.raises(ValueError, match="Combination of datasets failed;"):
        pgrp.select(field="testdata/randsize/randlen", method="concat")
    
    with pytest.raises(ValueError, match="Combination of datasets failed;"):
        pgrp.select(field="testdata/randsize/randlen", method="merge")


def test_pspace_group_select_missing_data(selectors, psp_grp_missing_data):
    """Test the .select method with missing state data"""
    pgrp = psp_grp_missing_data

    # test all selectors and assert that concat is not working but merge is.
    dsets = dict()
    
    for name, sel in selectors.items():
        print("Now selecting data with selector '{}' ...".format(name))
        sel.pop('method', None)

        # With concat, it should fail
        with pytest.raises(ValueError, match=r"No state (\d+) available in"):
            pgrp.select(**sel, method='concat')

        # With merge, it should succeed
        dset = pgrp.select(**sel, method='merge')
        print("  got data:", dset, "\n\n\n")
        dsets[name] = dset

    # Get some to check explicitly
    state = dsets['single_field'].state
    mf = dsets['multi_field']
    wdt = dsets['with_dtype']
    cfg = dsets['non_numeric'].cfg
    sub = dsets['subspace'].state

    # dtype should always be float, even if explicitly specified
    assert wdt.state.dtype == "float64"  # instead of uint8
    assert wdt.randints.dtype == "float32"

    # Test exceptions . . . . . . . . . . . . . . . . . . . . . . . . . . . . .
    with pytest.raises(ValueError, match="Invalid value for argument `method"):
        pgrp.select(field="cfg", method="some_invalid_method")


<<<<<<< HEAD
# NetworkGroup ----------------------------------------------------------------

def basic_network_creation_test(nw, cfg):
    # Get the attributes
    attrs = cfg["attrs"]
    directed = attrs["directed"]
    parallel = attrs["parallel"]

    # Check that the network is not empty, (not) directed ...
    assert(nx.is_empty(nw) == False)
    assert(nx.is_directed(nw) == directed)

    # Check the data type of the network
    if (not directed and not parallel):
        assert(type(nw) == nx.Graph)
    elif (directed and not parallel):
        assert(type(nw) == nx.DiGraph)
    elif (not directed and parallel):
        assert(type(nw) == nx.MultiGraph)
    else:
        assert(type(nw) == nx.MultiDiGraph)

    # Check that the vertices and edges given in the config coincide with
    # the ones stored inside of the network
    for v in cfg["vertices"]:
        assert(v in nx.nodes(nw))
    for e in cfg["edges"]:
        assert(tuple(e) in nx.edges(nw))

def node_property_test(nw, cfg, *, no_property: bool=False):
    """Check that the property stored in the node is equal to the property
    extracted from the config file
    NOTE: For this assertion to work without problems, the ordering of 
          the vertices in the config file must not be altered!"""
    if no_property: 
        # Check that there is no vertex test properties
        for v in nw.nodes():
            with pytest.raises(KeyError):
                nw[v]["test_vertex_prop"]
    else:
        for p, p_cfg in zip(nx.get_node_attributes(nw, 
                                name="test_vertex_prop").values(),
                            cfg["test_vertex_prop"]):
            assert(p == p_cfg)
    

def edge_property_test(nw, cfg, *, no_property: bool=False):
    """Check that the property stored in the node is equal to the property
    extracted from the config file
    NOTE: For this assertion to work without problems, the ordering of 
          the vertices in the config file must not be altered!"""
    if no_property: 
        # Check that there is no edge test properties
        for e in nw.edges():
            with pytest.raises(KeyError):
                nw[e]["test_edge_prop"]
    else:
        # In the case of multigraphs edges can be parallel, thus, it is not
        # sufficient any more to characterize them via their source and target.
        # An additional edge key is necessary to correctly set edge attributes.
        if isinstance(nw, MultiDiGraph) or isinstance(nw, MultiGraph):
            # TODO This test needs to be written if the functionality 
            # is implemented
            pass
        else:
            for i, (s, t)  in enumerate(cfg["edges"]):
                assert(nw[s][t]["test_edge_prop"] == cfg["test_edge_prop"][i])

def test_network_group_basics(nw_grps):
    """Test the NetworkGroup"""
    # Get the groups and their corresponding configurations
    (grps, cfgs) = nw_grps

    for name, grp in grps.items():
        # Get the config
        cfg = cfgs[name]

        # Get the attributes
        attrs = cfg["attrs"]
        directed = attrs["directed"]
        parallel = attrs["parallel"]


        ### Case: Graph without any vertex or edge properties
        # Create the graph without any vertex or edge properties
        nw = grp.create_graph(directed=directed, parallel_edges=parallel)

        # Check that the basic graph creation was succesfull
        basic_network_creation_test(nw, cfg)

        # Check that there are no vertex or edge properties
        node_property_test(nw, cfg, no_property=True)
        edge_property_test(nw, cfg, no_property=True)


        ### Case: Graph with vertex and edge properties
        # Create a new graph with vertex and edge properties
        if parallel:
            with pytest.raises(NotImplementedError):
                print("bla")
                nw_vp_ep = grp.create_graph(directed=directed, parallel_edges=parallel,
                                            with_node_properties=True,
                                            with_edge_properties=True)        
        if not parallel:
            nw_vp_ep = grp.create_graph(directed=directed, parallel_edges=parallel,
                                        with_node_properties=True,
                                        with_edge_properties=True)    

            # Check that the basic graph creation was succesfull
            basic_network_creation_test(nw_vp_ep, cfg)

            # Test that the vertex properties are set correctly
            # but that there are no edge properties
            node_property_test(nw_vp_ep, cfg, no_property=False)
            edge_property_test(nw_vp_ep, cfg, no_property=False)

        ### Case: Graph with vertex but no edge properties
        nw_vp = grp.create_graph(directed=directed, parallel_edges=parallel,
                                with_node_properties=True,
                                with_edge_properties=False)

        
        # Check that the basic graph creation was succesfull
        basic_network_creation_test(nw_vp, cfg)

        # Test that the vertex properties are set correctly
        # but that there are no edge properties
        node_property_test(nw_vp, cfg, no_property=False)
        edge_property_test(nw_vp, cfg, no_property=True)

        for e in nw_vp.edges():
            with pytest.raises(KeyError):
                nw_vp[e]["test_edge_prop"]

        ### Case: Graph with no vertex but edge properties
        if parallel:
            with pytest.raises(NotImplementedError):
                nw_vp = grp.create_graph(directed=directed, parallel_edges=parallel,
                                        with_node_properties=False,
                                        with_edge_properties=True)
=======
def test_pspace_group_select_default(psp_grp_default, selectors):
    """Select should also work if only the default universe is present,
    i.e. without any parameter dimensions defined."""
    pgrp = psp_grp_default

    assert pgrp.pspace.volume == 0

    # Test that loading on all scenarios (without subspace) works.
    dsets = dict()
    for name, sel in selectors.items():            
        print("Now selecting data with selector '{}' ...".format(name))

        # Get the data. Distinguish depending on whether subspace selection
        # takes place or not; if yes, it will fail.
        if 'subspace' not in sel:
            # Can just select
            dset = pgrp.select(**sel)

        else:
            with pytest.raises(ValueError, match="has no dimensions defined"):
                dset = pgrp.select(**sel)

        # Save to dict of all datasets
        print("  got data:", dset, "\n\n\n")
        dsets[name] = dset
>>>>>>> 74ae2fd0
<|MERGE_RESOLUTION|>--- conflicted
+++ resolved
@@ -18,6 +18,7 @@
 # Import the dantro objects to test here
 from dantro.groups import OrderedDataGroup
 from dantro.groups import ParamSpaceGroup, ParamSpaceStateGroup
+from dantro.groups import NetworkGroup
 
 from dantro.containers import MutableSequenceContainer, MutableMappingContainer
 from dantro.containers import NumpyDataContainer
@@ -483,8 +484,33 @@
     with pytest.raises(ValueError, match="Invalid value for argument `method"):
         pgrp.select(field="cfg", method="some_invalid_method")
 
-
-<<<<<<< HEAD
+def test_pspace_group_select_default(psp_grp_default, selectors):
+    """Select should also work if only the default universe is present,
+    i.e. without any parameter dimensions defined."""
+    pgrp = psp_grp_default
+
+    assert pgrp.pspace.volume == 0
+
+    # Test that loading on all scenarios (without subspace) works.
+    dsets = dict()
+    for name, sel in selectors.items():            
+        print("Now selecting data with selector '{}' ...".format(name))
+
+        # Get the data. Distinguish depending on whether subspace selection
+        # takes place or not; if yes, it will fail.
+        if 'subspace' not in sel:
+            # Can just select
+            dset = pgrp.select(**sel)
+
+        else:
+            with pytest.raises(ValueError, match="has no dimensions defined"):
+                dset = pgrp.select(**sel)
+
+        # Save to dict of all datasets
+        print("  got data:", dset, "\n\n\n")
+        dsets[name] = dset
+
+
 # NetworkGroup ----------------------------------------------------------------
 
 def basic_network_creation_test(nw, cfg):
@@ -624,31 +650,4 @@
             with pytest.raises(NotImplementedError):
                 nw_vp = grp.create_graph(directed=directed, parallel_edges=parallel,
                                         with_node_properties=False,
-                                        with_edge_properties=True)
-=======
-def test_pspace_group_select_default(psp_grp_default, selectors):
-    """Select should also work if only the default universe is present,
-    i.e. without any parameter dimensions defined."""
-    pgrp = psp_grp_default
-
-    assert pgrp.pspace.volume == 0
-
-    # Test that loading on all scenarios (without subspace) works.
-    dsets = dict()
-    for name, sel in selectors.items():            
-        print("Now selecting data with selector '{}' ...".format(name))
-
-        # Get the data. Distinguish depending on whether subspace selection
-        # takes place or not; if yes, it will fail.
-        if 'subspace' not in sel:
-            # Can just select
-            dset = pgrp.select(**sel)
-
-        else:
-            with pytest.raises(ValueError, match="has no dimensions defined"):
-                dset = pgrp.select(**sel)
-
-        # Save to dict of all datasets
-        print("  got data:", dset, "\n\n\n")
-        dsets[name] = dset
->>>>>>> 74ae2fd0
+                                        with_edge_properties=True)